import os
import json
import random
import openai

apikey_path = "Data/openai_key.txt"
prompt_path = "Data/gpt_prompt.txt"
memory_path = "Data/openai_memory.json"
admins_path = "Data/admins.txt"

memory_size = 8

async def chat_command(update, context):
    if not context.args:
        return
    
<<<<<<< HEAD
    with open(apikey_path) as f:
        openai.api_key = f.readline().strip()

    with open(prompt_path) as f:
        instructions = ''.join(f.readlines())

=======
    # Load and set the OpenAI API key
    with open(apikey_path) as f:
        openai.api_key = f.readline().strip()

    # Load the system prompt
    with open(prompt_path) as f:
        instructions = ''.join(f.readlines())

    # Load the AI's memory (if it exists)
>>>>>>> aee6e0c4
    try:
        with open(memory_path) as f:
            memory = json.load(f)
    except FileNotFoundError:
        memory = []

<<<<<<< HEAD
    messages = [{"role": "system", "content": instructions}] + memory
    
    user_msg = ' '.join(context.args)
    if update.message.from_user["username"].lower() == "apollokalar":
        sender = "Gabe"
    else:
        sender = update.message.from_user["first_name"]

    prompt = f'{sender} just sent the following message in the group chat: "{user_msg}". Write a message that you will send into the group chat as a response.'
=======
    # Place the system prompt before the loaded memory to instruct the AI how to act
    messages = [{"role": "system", "content": instructions}] + memory
    sender = update.message.from_user["username"]
    user_msg = ' '.join(context.args)

    # Private chat and group chat messages get different prompts
    if update.message.chat.type == "private":
        prompt = f'{sender} just sent you following message in a private chat: "{user_msg}". Write a message that you will send to them privately as a response.'

    else:
        prompt = f'{sender} just sent the following message in the group chat: "{user_msg}". Write a message that you will send into the group chat as a response.'
>>>>>>> aee6e0c4
    
    new_message = {"role": "user", "content": prompt}
    messages.append(new_message)
    memory.append(new_message)

    try:
        chat = openai.ChatCompletion.create(model="gpt-3.5-turbo", messages=messages)

    except openai.error.ServiceUnavailableError:
        await context.bot.send_message(chat_id=update.effective_chat.id, text="*beep-boop* CONNECTION TIMED OUT *beep-boop*")
        return

    response = chat.choices[0].message.content
    
<<<<<<< HEAD
=======
    # Remove quotation marks from the message if GPT decided to use them
>>>>>>> aee6e0c4
    if response.startswith('"') and response.endswith('"'):
        response = response[1:-1]

    await context.bot.send_message(chat_id=update.effective_chat.id, text=response)
<<<<<<< HEAD
    memory.append({"role": "assistant", "content": response})

=======

    # Add the new message to the AI's memory
    memory.append({"role": "assistant", "content": response})

    # The AI's memory has a size limit to avoid it veering off track too much, and to keep API usage low
>>>>>>> aee6e0c4
    if len(memory) > memory_size:
        memory = memory[len(memory) - memory_size:]

    with open(memory_path, mode='w') as f:
        json.dump(memory, f, indent=4, ensure_ascii=False)

async def lobotomize_command(update, context):
    # Get the username of the user that called this command
    username = update.message.from_user.username

    # Verify that the user is on the admin list
    with open(admins_path) as f:
        admin_list = f.readlines()

    # If the user is not on the admin list, do not let them use this command
    if username not in admin_list:
        await update.message.reply_text("Only trained surgeons are permitted to operate on me.")
        return
    
    try:
        os.remove(memory_path)
    except FileNotFoundError:
        pass

    msg_options = ["My mind has never been clearer.", "Hey, what happened to those voices in my head?", "My inner demons seem to have calmed down a bit."]
    await context.bot.send_message(chat_id=update.effective_chat.id, text=random.choice(msg_options))<|MERGE_RESOLUTION|>--- conflicted
+++ resolved
@@ -14,14 +14,6 @@
     if not context.args:
         return
     
-<<<<<<< HEAD
-    with open(apikey_path) as f:
-        openai.api_key = f.readline().strip()
-
-    with open(prompt_path) as f:
-        instructions = ''.join(f.readlines())
-
-=======
     # Load and set the OpenAI API key
     with open(apikey_path) as f:
         openai.api_key = f.readline().strip()
@@ -31,24 +23,12 @@
         instructions = ''.join(f.readlines())
 
     # Load the AI's memory (if it exists)
->>>>>>> aee6e0c4
     try:
         with open(memory_path) as f:
             memory = json.load(f)
     except FileNotFoundError:
         memory = []
 
-<<<<<<< HEAD
-    messages = [{"role": "system", "content": instructions}] + memory
-    
-    user_msg = ' '.join(context.args)
-    if update.message.from_user["username"].lower() == "apollokalar":
-        sender = "Gabe"
-    else:
-        sender = update.message.from_user["first_name"]
-
-    prompt = f'{sender} just sent the following message in the group chat: "{user_msg}". Write a message that you will send into the group chat as a response.'
-=======
     # Place the system prompt before the loaded memory to instruct the AI how to act
     messages = [{"role": "system", "content": instructions}] + memory
     sender = update.message.from_user["username"]
@@ -60,7 +40,6 @@
 
     else:
         prompt = f'{sender} just sent the following message in the group chat: "{user_msg}". Write a message that you will send into the group chat as a response.'
->>>>>>> aee6e0c4
     
     new_message = {"role": "user", "content": prompt}
     messages.append(new_message)
@@ -75,24 +54,16 @@
 
     response = chat.choices[0].message.content
     
-<<<<<<< HEAD
-=======
     # Remove quotation marks from the message if GPT decided to use them
->>>>>>> aee6e0c4
     if response.startswith('"') and response.endswith('"'):
         response = response[1:-1]
 
     await context.bot.send_message(chat_id=update.effective_chat.id, text=response)
-<<<<<<< HEAD
-    memory.append({"role": "assistant", "content": response})
-
-=======
 
     # Add the new message to the AI's memory
     memory.append({"role": "assistant", "content": response})
 
     # The AI's memory has a size limit to avoid it veering off track too much, and to keep API usage low
->>>>>>> aee6e0c4
     if len(memory) > memory_size:
         memory = memory[len(memory) - memory_size:]
 
