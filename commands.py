--- conflicted
+++ resolved
@@ -678,13 +678,8 @@
     points_dict = trivia.get_points_dict()
     ranking = sorted(points_dict, key=lambda x: points_dict[x], reverse=True)
 
-<<<<<<< HEAD
     message = '\n'.join(f'    {index + 1}. {player} @ {points_dict[player]:,} points' for index, player in enumerate(ranking))
     return CommandResponse(f"What are the current trivia rankings?", f"The trivia rankings are:\n{message}")
-=======
-    message = '\n'.join(f'    {index + 1}. {player} @ {points_dict[player]} points' for index, player in enumerate(ranking))
-    return CommandResponse("What are the current trivia rankings?", f"The trivia rankings are:\n{message}")
->>>>>>> d05f239b
 #endregion
 
 # ==========================
